version: "2"
<<<<<<< HEAD

=======
>>>>>>> c22ca52e
run:
  tests: true
linters:
  enable:
<<<<<<< HEAD
    - govet
    - errcheck
    - staticcheck
    - goconst
    - misspell
=======
    - goconst
>>>>>>> c22ca52e
    - gocyclo
    - gosec
    - lll
    - misspell
    - prealloc
    - unconvert
    - unparam
<<<<<<< HEAD
    - unused
    - gosec
    - prealloc

=======
  settings:
    gocyclo:
      min-complexity: 15
    lll:
      line-length: 120
    misspell:
      locale: US
  exclusions:
    generated: lax
    presets:
      - comments
      - common-false-positives
      - legacy
      - std-error-handling
    rules:
      - linters:
          - gosec
        path: _test\.go
      - linters:
          - '*'
        path: vendor/
    paths:
      - third_party$
      - builtin$
      - examples$
>>>>>>> c22ca52e
formatters:
  enable:
    - gofmt
    - goimports
<<<<<<< HEAD

linters-settings:
  gocyclo:
    min-complexity: 15
  lll:
    line-length: 120
  misspell:
    locale: US

issues:
  exclude-rules:
    - path: _test\.go
      linters:
        - gosec
    - path: vendor/
      linters:
        - "*"
=======
  exclusions:
    generated: lax
    paths:
      - third_party$
      - builtin$
      - examples$
>>>>>>> c22ca52e
<|MERGE_RESOLUTION|>--- conflicted
+++ resolved
@@ -1,73 +1,55 @@
 version: "2"
-<<<<<<< HEAD
 
-=======
->>>>>>> c22ca52e
 run:
+  timeout: 5m
   tests: true
+
 linters:
   enable:
-<<<<<<< HEAD
     - govet
     - errcheck
     - staticcheck
     - goconst
     - misspell
-=======
-    - goconst
->>>>>>> c22ca52e
     - gocyclo
     - gosec
     - lll
-    - misspell
     - prealloc
     - unconvert
     - unparam
-<<<<<<< HEAD
     - unused
-    - gosec
-    - prealloc
 
-=======
-  settings:
-    gocyclo:
-      min-complexity: 15
-    lll:
-      line-length: 120
-    misspell:
-      locale: US
-  exclusions:
-    generated: lax
-    presets:
-      - comments
-      - common-false-positives
-      - legacy
-      - std-error-handling
-    rules:
-      - linters:
-          - gosec
-        path: _test\.go
-      - linters:
-          - '*'
-        path: vendor/
-    paths:
-      - third_party$
-      - builtin$
-      - examples$
->>>>>>> c22ca52e
 formatters:
   enable:
     - gofmt
     - goimports
-<<<<<<< HEAD
 
-linters-settings:
+settings:
   gocyclo:
     min-complexity: 15
   lll:
     line-length: 120
   misspell:
     locale: US
+
+exclusions:
+  generated: lax
+  presets:
+    - comments
+    - common-false-positives
+    - legacy
+    - std-error-handling
+  rules:
+    - linters:
+        - gosec
+      path: _test\.go
+    - linters:
+        - '*'
+      path: vendor/
+  paths:
+    - third_party$
+    - builtin$
+    - examples$
 
 issues:
   exclude-rules:
@@ -76,12 +58,4 @@
         - gosec
     - path: vendor/
       linters:
-        - "*"
-=======
-  exclusions:
-    generated: lax
-    paths:
-      - third_party$
-      - builtin$
-      - examples$
->>>>>>> c22ca52e
+        - "*"